--- conflicted
+++ resolved
@@ -1,10 +1,5 @@
 # Prometheus-Echo
 
-<<<<<<< HEAD
-Prometheus-Echo is a software that helps organizations and individuals create documentation that is fun and easy to read.
-=======
-Prometheus-Echo is a software as a service that is aimed towards simplifying the process of writing documentation by using code grouping and A.I, no this software won't replace Technical Writers, it will just make their lives much easier.
->>>>>>> 700dd145
 
 ## Installation
 
